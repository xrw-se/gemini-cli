--- conflicted
+++ resolved
@@ -26,11 +26,8 @@
   logApiError,
   logApiResponse,
   logFlashFallback,
-<<<<<<< HEAD
   logNextSpeakerCheck
-=======
   logSlashCommand,
->>>>>>> 008051e4
 } from './loggers.js';
 export {
   StartSessionEvent,
@@ -42,11 +39,8 @@
   ApiResponseEvent,
   TelemetryEvent,
   FlashFallbackEvent,
-<<<<<<< HEAD
   NextSpeakerCheckEvent
-=======
   SlashCommandEvent,
->>>>>>> 008051e4
 } from './types.js';
 export { SpanStatusCode, ValueType } from '@opentelemetry/api';
 export { SemanticAttributes } from '@opentelemetry/semantic-conventions';
