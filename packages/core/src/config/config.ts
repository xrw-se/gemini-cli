--- conflicted
+++ resolved
@@ -735,13 +735,12 @@
     return this.skipNextSpeakerCheck;
   }
 
-<<<<<<< HEAD
   getScreenReader(): boolean {
     return this.accessibility.screenReader ?? false;
-=======
+  }
+
   getEnablePromptCompletion(): boolean {
     return this.enablePromptCompletion;
->>>>>>> 589f5e68
   }
 
   async getGitService(): Promise<GitService> {
