--- conflicted
+++ resolved
@@ -22,14 +22,9 @@
   GenerateContentResponse,
 } from '@google/genai';
 import * as readline from 'readline';
-<<<<<<< HEAD
 import type { ContentGenerator } from '../core/contentGenerator.js';
+import type { UserTierId } from './types.js';
 import type {
-=======
-import { ContentGenerator } from '../core/contentGenerator.js';
-import { UserTierId } from './types.js';
-import {
->>>>>>> cdbe2fff
   CaCountTokenResponse,
   CaGenerateContentResponse,
 } from './converter.js';
