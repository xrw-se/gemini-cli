--- conflicted
+++ resolved
@@ -4,24 +4,18 @@
  * SPDX-License-Identifier: Apache-2.0
  */
 
-<<<<<<< HEAD
+import type { Mock } from 'vitest';
 import { describe, it, expect, vi, beforeEach, afterEach } from 'vitest';
-import type { Mocked, Mock } from 'vitest';
 import { handleAtCommand } from './atCommandProcessor.js';
-import type { Config } from '@google/gemini-cli-core';
-import { FileDiscoveryService } from '@google/gemini-cli-core';
-=======
-import { describe, it, expect, vi, beforeEach, afterEach, Mock } from 'vitest';
-import { handleAtCommand } from './atCommandProcessor.js';
+import type {
+  Config} from '@google/gemini-cli-core';
 import {
-  Config,
   FileDiscoveryService,
   GlobTool,
   ReadManyFilesTool,
   ToolRegistry,
 } from '@google/gemini-cli-core';
 import * as os from 'os';
->>>>>>> 7c3a8407
 import { ToolCallStatus } from '../types.js';
 import type { UseHistoryManagerReturn } from './useHistoryManager.js';
 import * as fsPromises from 'fs/promises';
