/**
 * @license
 * Copyright 2025 Google LLC
 * SPDX-License-Identifier: Apache-2.0
 */

import { useCallback, useMemo, useEffect, useState } from 'react';
import { type PartListUnion } from '@google/genai';
import open from 'open';
import process from 'node:process';
import { UseHistoryManagerReturn } from './useHistoryManager.js';
import { useStateAndRef } from './useStateAndRef.js';
<<<<<<< HEAD
import {
  Config,
  GitService,
  Logger,
  MCPDiscoveryState,
  MCPServerStatus,
  mcpServerRequiresOAuth,
  getMCPDiscoveryState,
  getMCPServerStatus,
  getErrorMessage,
} from '@google/gemini-cli-core';
=======
import { Config, GitService, Logger } from '@google/gemini-cli-core';
>>>>>>> cba27208
import { useSessionStats } from '../contexts/SessionContext.js';
import {
  Message,
  MessageType,
  HistoryItemWithoutId,
  HistoryItem,
  SlashCommandProcessorResult,
} from '../types.js';
import { promises as fs } from 'fs';
import path from 'path';
import { GIT_COMMIT_INFO } from '../../generated/git-commit.js';
import { formatDuration, formatMemoryUsage } from '../utils/formatters.js';
import { getCliVersion } from '../../utils/version.js';
import { LoadedSettings } from '../../config/settings.js';
import {
  type CommandContext,
  type SlashCommandActionReturn,
  type SlashCommand,
} from '../commands/types.js';
import { CommandService } from '../../services/CommandService.js';

// This interface is for the old, inline command definitions.
// It will be removed once all commands are migrated to the new system.
export interface LegacySlashCommand {
  name: string;
  altName?: string;
  description?: string;
  completion?: () => Promise<string[]>;
  action: (
    mainCommand: string,
    subCommand?: string,
    args?: string,
  ) =>
    | void
    | SlashCommandActionReturn
    | Promise<void | SlashCommandActionReturn>;
}

/**
 * Hook to define and process slash commands (e.g., /help, /clear).
 */
export const useSlashCommandProcessor = (
  config: Config | null,
  settings: LoadedSettings,
  history: HistoryItem[],
  addItem: UseHistoryManagerReturn['addItem'],
  clearItems: UseHistoryManagerReturn['clearItems'],
  loadHistory: UseHistoryManagerReturn['loadHistory'],
  refreshStatic: () => void,
  setShowHelp: React.Dispatch<React.SetStateAction<boolean>>,
  onDebugMessage: (message: string) => void,
  openThemeDialog: () => void,
  openAuthDialog: () => void,
  openEditorDialog: () => void,
  toggleCorgiMode: () => void,
  showToolDescriptions: boolean = false,
  setQuittingMessages: (message: HistoryItem[]) => void,
  openPrivacyNotice: () => void,
) => {
  const session = useSessionStats();
  const [commands, setCommands] = useState<SlashCommand[]>([]);
  const gitService = useMemo(() => {
    if (!config?.getProjectRoot()) {
      return;
    }
    return new GitService(config.getProjectRoot());
  }, [config]);

  const logger = useMemo(() => {
    const l = new Logger(config?.getSessionId() || '');
    // The logger's initialize is async, but we can create the instance
    // synchronously. Commands that use it will await its initialization.
    return l;
  }, [config]);

  const [pendingCompressionItemRef, setPendingCompressionItem] =
    useStateAndRef<HistoryItemWithoutId | null>(null);

  const pendingHistoryItems = useMemo(() => {
    const items: HistoryItemWithoutId[] = [];
    if (pendingCompressionItemRef.current != null) {
      items.push(pendingCompressionItemRef.current);
    }
    return items;
  }, [pendingCompressionItemRef]);

  const addMessage = useCallback(
    (message: Message) => {
      // Convert Message to HistoryItemWithoutId
      let historyItemContent: HistoryItemWithoutId;
      if (message.type === MessageType.ABOUT) {
        historyItemContent = {
          type: 'about',
          cliVersion: message.cliVersion,
          osVersion: message.osVersion,
          sandboxEnv: message.sandboxEnv,
          modelVersion: message.modelVersion,
          selectedAuthType: message.selectedAuthType,
          gcpProject: message.gcpProject,
        };
      } else if (message.type === MessageType.STATS) {
        historyItemContent = {
          type: 'stats',
          duration: message.duration,
        };
      } else if (message.type === MessageType.MODEL_STATS) {
        historyItemContent = {
          type: 'model_stats',
        };
      } else if (message.type === MessageType.TOOL_STATS) {
        historyItemContent = {
          type: 'tool_stats',
        };
      } else if (message.type === MessageType.QUIT) {
        historyItemContent = {
          type: 'quit',
          duration: message.duration,
        };
      } else if (message.type === MessageType.COMPRESSION) {
        historyItemContent = {
          type: 'compression',
          compression: message.compression,
        };
      } else {
        historyItemContent = {
          type: message.type,
          text: message.content,
        };
      }
      addItem(historyItemContent, message.timestamp.getTime());
    },
    [addItem],
  );

  const commandContext = useMemo(
    (): CommandContext => ({
      services: {
        config,
        settings,
        git: gitService,
        logger,
      },
      ui: {
        addItem,
        clear: () => {
          clearItems();
          console.clear();
          refreshStatic();
        },
        setDebugMessage: onDebugMessage,
        pendingItem: pendingCompressionItemRef.current,
        setPendingItem: setPendingCompressionItem,
      },
      session: {
        stats: session.stats,
      },
    }),
    [
      config,
      settings,
      gitService,
      logger,
      addItem,
      clearItems,
      refreshStatic,
      session.stats,
      onDebugMessage,
      pendingCompressionItemRef,
      setPendingCompressionItem,
    ],
  );

  const commandService = useMemo(() => new CommandService(), []);

  useEffect(() => {
    const load = async () => {
      await commandService.loadCommands();
      setCommands(commandService.getCommands());
    };

    load();
  }, [commandService]);

<<<<<<< HEAD
  const savedChatTags = useCallback(async () => {
    const geminiDir = config?.getProjectTempDir();
    if (!geminiDir) {
      return [];
    }
    try {
      const files = await fs.readdir(geminiDir);
      return files
        .filter(
          (file) => file.startsWith('checkpoint-') && file.endsWith('.json'),
        )
        .map((file) => file.replace('checkpoint-', '').replace('.json', ''));
    } catch (_err) {
      return [];
    }
  }, [config]);

  // Handler for MCP authentication
  const handleMCPAuth = useCallback(
    async (serverName?: string) => {
      const mcpServers = config?.getMcpServers() || {};

      if (!serverName) {
        // List servers that support OAuth
        const oauthServers = Object.entries(mcpServers)
          .filter(([_, server]) => server.oauth?.enabled)
          .map(([name, _]) => name);

        if (oauthServers.length === 0) {
          addMessage({
            type: MessageType.INFO,
            content: 'No MCP servers configured with OAuth authentication.',
            timestamp: new Date(),
          });
          return;
        }

        addMessage({
          type: MessageType.INFO,
          content: `MCP servers with OAuth authentication:\n${oauthServers.map((s) => `  - ${s}`).join('\n')}\n\nUse /mcp auth <server-name> to authenticate.`,
          timestamp: new Date(),
        });
        return;
      }

      const server = mcpServers[serverName];
      if (!server) {
        addMessage({
          type: MessageType.ERROR,
          content: `MCP server '${serverName}' not found.`,
          timestamp: new Date(),
        });
        return;
      }

      // Always attempt OAuth authentication, even if not explicitly configured
      // The authentication process will discover OAuth requirements automatically

      try {
        addMessage({
          type: MessageType.INFO,
          content: `Starting OAuth authentication for MCP server '${serverName}'...`,
          timestamp: new Date(),
        });

        // Import dynamically to avoid circular dependencies
        const { MCPOAuthProvider } = await import('@google/gemini-cli-core');

        // Create OAuth config for authentication (will be discovered automatically)
        const oauthConfig = server.oauth || {
          authorizationUrl: '', // Will be discovered automatically
          tokenUrl: '', // Will be discovered automatically
        };

        // Pass the MCP server URL for OAuth discovery
        const mcpServerUrl = server.httpUrl || server.url;
        await MCPOAuthProvider.authenticate(
          serverName,
          oauthConfig,
          mcpServerUrl,
        );

        addMessage({
          type: MessageType.INFO,
          content: `✅ Successfully authenticated with MCP server '${serverName}'!`,
          timestamp: new Date(),
        });

        // Trigger tool re-discovery to pick up authenticated server
        const toolRegistry = await config?.getToolRegistry();
        if (toolRegistry) {
          addMessage({
            type: MessageType.INFO,
            content: `Re-discovering tools from '${serverName}'...`,
            timestamp: new Date(),
          });
          await toolRegistry.discoverToolsForServer(serverName);
        }
        // Update the client with the new tools
        const geminiClient = config?.getGeminiClient();
        if (geminiClient) {
          await geminiClient.setTools();
        }
      } catch (error) {
        addMessage({
          type: MessageType.ERROR,
          content: `Failed to authenticate with MCP server '${serverName}': ${getErrorMessage(error)}`,
          timestamp: new Date(),
        });
      }
    },
    [config, addMessage],
  );

=======
>>>>>>> cba27208
  // Define legacy commands
  // This list contains all commands that have NOT YET been migrated to the
  // new system. As commands are migrated, they are removed from this list.
  const legacyCommands: LegacySlashCommand[] = useMemo(() => {
    const commands: LegacySlashCommand[] = [
      // `/help` and `/clear` have been migrated and REMOVED from this list.
      {
        name: 'docs',
        description: 'open full Gemini CLI documentation in your browser',
        action: async (_mainCommand, _subCommand, _args) => {
          const docsUrl = 'https://goo.gle/gemini-cli-docs';
          if (process.env.SANDBOX && process.env.SANDBOX !== 'sandbox-exec') {
            addMessage({
              type: MessageType.INFO,
              content: `Please open the following URL in your browser to view the documentation:\n${docsUrl}`,
              timestamp: new Date(),
            });
          } else {
            addMessage({
              type: MessageType.INFO,
              content: `Opening documentation in your browser: ${docsUrl}`,
              timestamp: new Date(),
            });
            await open(docsUrl);
          }
        },
      },
      {
        name: 'editor',
        description: 'set external editor preference',
        action: (_mainCommand, _subCommand, _args) => openEditorDialog(),
      },
      {
<<<<<<< HEAD
        name: 'mcp',
        description:
          'list configured MCP servers and tools, or authenticate with OAuth-enabled servers (use /mcp auth)',
        action: async (_mainCommand, _subCommand, _args) => {
          // Check if this is an auth command
          if (_subCommand === 'auth') {
            await handleMCPAuth(_args);
            return;
          }

          // Check if the _subCommand includes a specific flag to control description visibility
          let useShowDescriptions = showToolDescriptions;
          if (_subCommand === 'desc' || _subCommand === 'descriptions') {
            useShowDescriptions = true;
          } else if (
            _subCommand === 'nodesc' ||
            _subCommand === 'nodescriptions'
          ) {
            useShowDescriptions = false;
          } else if (_args === 'desc' || _args === 'descriptions') {
            useShowDescriptions = true;
          } else if (_args === 'nodesc' || _args === 'nodescriptions') {
            useShowDescriptions = false;
          }
          // Check if the _subCommand includes a specific flag to show detailed tool schema
          let useShowSchema = false;
          if (_subCommand === 'schema' || _args === 'schema') {
            useShowSchema = true;
          }

          const toolRegistry = await config?.getToolRegistry();
          if (!toolRegistry) {
            addMessage({
              type: MessageType.ERROR,
              content: 'Could not retrieve tool registry.',
              timestamp: new Date(),
            });
            return;
          }

          const mcpServers = config?.getMcpServers() || {};
          const serverNames = Object.keys(mcpServers);

          if (serverNames.length === 0) {
            const docsUrl = 'https://goo.gle/gemini-cli-docs-mcp';
            if (process.env.SANDBOX && process.env.SANDBOX !== 'sandbox-exec') {
              addMessage({
                type: MessageType.INFO,
                content: `No MCP servers configured. Please open the following URL in your browser to view documentation:\n${docsUrl}`,
                timestamp: new Date(),
              });
            } else {
              addMessage({
                type: MessageType.INFO,
                content: `No MCP servers configured. Opening documentation in your browser: ${docsUrl}`,
                timestamp: new Date(),
              });
              await open(docsUrl);
            }
            return;
          }

          // Check if any servers are still connecting
          const connectingServers = serverNames.filter(
            (name) => getMCPServerStatus(name) === MCPServerStatus.CONNECTING,
          );
          const discoveryState = getMCPDiscoveryState();

          let message = '';

          // Add overall discovery status message if needed
          if (
            discoveryState === MCPDiscoveryState.IN_PROGRESS ||
            connectingServers.length > 0
          ) {
            message += `\u001b[33m⏳ MCP servers are starting up (${connectingServers.length} initializing)...\u001b[0m\n`;
            message += `\u001b[90mNote: First startup may take longer. Tool availability will update automatically.\u001b[0m\n\n`;
          }

          message += 'Configured MCP servers:\n\n';

          for (const [serverName, serverConfig] of Object.entries(mcpServers)) {
            const serverTools = toolRegistry.getToolsByServer(serverName);
            const status = getMCPServerStatus(serverName);

            // Add status indicator with descriptive text
            let statusIndicator = '';
            let detailedStatus = '';
            switch (status) {
              case MCPServerStatus.CONNECTED:
                statusIndicator = '🟢';
                detailedStatus = 'Ready';
                break;
              case MCPServerStatus.CONNECTING:
                statusIndicator = '🔄';
                detailedStatus = 'Starting... (first startup may take longer)';
                break;
              case MCPServerStatus.DISCONNECTED:
              default:
                statusIndicator = '🔴';
                detailedStatus = 'Disconnected';
                break;
            }

            // Format server header with bold formatting and status
            message += `${statusIndicator} \u001b[1m${serverName}\u001b[0m - ${detailedStatus}`;

            let needsAuthHint = mcpServerRequiresOAuth.get(serverName) || false;
            // Add OAuth status if applicable
            if (serverConfig.oauth?.enabled) {
              needsAuthHint = true;
              const { MCPOAuthTokenStorage } = await import(
                '@google/gemini-cli-core'
              );
              const hasToken = await MCPOAuthTokenStorage.getToken(serverName);
              if (hasToken) {
                const isExpired = MCPOAuthTokenStorage.isTokenExpired(
                  hasToken.token,
                );
                if (isExpired) {
                  message += ' \u001b[33m(OAuth token expired)\u001b[0m';
                } else {
                  message += ' \u001b[32m(OAuth authenticated)\u001b[0m';
                  needsAuthHint = false;
                }
              } else {
                message += ' \u001b[31m(OAuth not authenticated)\u001b[0m';
              }
            }

            // Add tool count with conditional messaging
            if (status === MCPServerStatus.CONNECTED) {
              message += ` (${serverTools.length} tools)`;
            } else if (status === MCPServerStatus.CONNECTING) {
              message += ` (tools will appear when ready)`;
            } else {
              message += ` (${serverTools.length} tools cached)`;
            }

            // Add server description with proper handling of multi-line descriptions
            if (
              (useShowDescriptions || useShowSchema) &&
              serverConfig?.description
            ) {
              const greenColor = '\u001b[32m';
              const resetColor = '\u001b[0m';

              const descLines = serverConfig.description.trim().split('\n');
              if (descLines) {
                message += ':\n';
                for (const descLine of descLines) {
                  message += `    ${greenColor}${descLine}${resetColor}\n`;
                }
              } else {
                message += '\n';
              }
            } else {
              message += '\n';
            }

            // Reset formatting after server entry
            message += '\u001b[0m';

            if (serverTools.length > 0) {
              serverTools.forEach((tool) => {
                if (
                  (useShowDescriptions || useShowSchema) &&
                  tool.description
                ) {
                  // Format tool name in cyan using simple ANSI cyan color
                  message += `  - \u001b[36m${tool.name}\u001b[0m`;

                  // Apply green color to the description text
                  const greenColor = '\u001b[32m';
                  const resetColor = '\u001b[0m';

                  // Handle multi-line descriptions by properly indenting and preserving formatting
                  const descLines = tool.description.trim().split('\n');
                  if (descLines) {
                    message += ':\n';
                    for (const descLine of descLines) {
                      message += `      ${greenColor}${descLine}${resetColor}\n`;
                    }
                  } else {
                    message += '\n';
                  }
                  // Reset is handled inline with each line now
                } else {
                  // Use cyan color for the tool name even when not showing descriptions
                  message += `  - \u001b[36m${tool.name}\u001b[0m\n`;
                }
                if (useShowSchema) {
                  // Prefix the parameters in cyan
                  message += `    \u001b[36mParameters:\u001b[0m\n`;
                  // Apply green color to the parameter text
                  const greenColor = '\u001b[32m';
                  const resetColor = '\u001b[0m';

                  const paramsLines = JSON.stringify(
                    tool.schema.parameters,
                    null,
                    2,
                  )
                    .trim()
                    .split('\n');
                  if (paramsLines) {
                    for (const paramsLine of paramsLines) {
                      message += `      ${greenColor}${paramsLine}${resetColor}\n`;
                    }
                  }
                }
              });
            } else {
              message += '  No tools available';
              if (status === MCPServerStatus.DISCONNECTED && needsAuthHint) {
                const greyColor = '\u001b[90m';
                const resetColor = '\u001b[0m';
                message += ` ${greyColor}(type: "/mcp auth ${serverName}" to authenticate this server)${resetColor}`;
              }
              message += '\n';
            }
            message += '\n';
          }

          // Make sure to reset any ANSI formatting at the end to prevent it from affecting the terminal
          message += '\u001b[0m';

          addMessage({
            type: MessageType.INFO,
            content: message,
            timestamp: new Date(),
          });
        },
      },
      {
        name: 'extensions',
        description: 'list active extensions',
        action: async () => {
          const activeExtensions = config?.getActiveExtensions();
          if (!activeExtensions || activeExtensions.length === 0) {
            addMessage({
              type: MessageType.INFO,
              content: 'No active extensions.',
              timestamp: new Date(),
            });
            return;
          }

          let message = 'Active extensions:\n\n';
          for (const ext of activeExtensions) {
            message += `  - \u001b[36m${ext.name} (v${ext.version})\u001b[0m\n`;
          }
          // Make sure to reset any ANSI formatting at the end to prevent it from affecting the terminal
          message += '\u001b[0m';

          addMessage({
            type: MessageType.INFO,
            content: message,
            timestamp: new Date(),
          });
        },
      },
      {
=======
>>>>>>> cba27208
        name: 'tools',
        description: 'list available Gemini CLI tools',
        action: async (_mainCommand, _subCommand, _args) => {
          // Check if the _subCommand includes a specific flag to control description visibility
          let useShowDescriptions = showToolDescriptions;
          if (_subCommand === 'desc' || _subCommand === 'descriptions') {
            useShowDescriptions = true;
          } else if (
            _subCommand === 'nodesc' ||
            _subCommand === 'nodescriptions'
          ) {
            useShowDescriptions = false;
          } else if (_args === 'desc' || _args === 'descriptions') {
            useShowDescriptions = true;
          } else if (_args === 'nodesc' || _args === 'nodescriptions') {
            useShowDescriptions = false;
          }

          const toolRegistry = await config?.getToolRegistry();
          const tools = toolRegistry?.getAllTools();
          if (!tools) {
            addMessage({
              type: MessageType.ERROR,
              content: 'Could not retrieve tools.',
              timestamp: new Date(),
            });
            return;
          }

          // Filter out MCP tools by checking if they have a serverName property
          const geminiTools = tools.filter((tool) => !('serverName' in tool));

          let message = 'Available Gemini CLI tools:\n\n';

          if (geminiTools.length > 0) {
            geminiTools.forEach((tool) => {
              if (useShowDescriptions && tool.description) {
                // Format tool name in cyan using simple ANSI cyan color
                message += `  - \u001b[36m${tool.displayName} (${tool.name})\u001b[0m:\n`;

                // Apply green color to the description text
                const greenColor = '\u001b[32m';
                const resetColor = '\u001b[0m';

                // Handle multi-line descriptions by properly indenting and preserving formatting
                const descLines = tool.description.trim().split('\n');

                // If there are multiple lines, add proper indentation for each line
                if (descLines) {
                  for (const descLine of descLines) {
                    message += `      ${greenColor}${descLine}${resetColor}\n`;
                  }
                }
              } else {
                // Use cyan color for the tool name even when not showing descriptions
                message += `  - \u001b[36m${tool.displayName}\u001b[0m\n`;
              }
            });
          } else {
            message += '  No tools available\n';
          }
          message += '\n';

          // Make sure to reset any ANSI formatting at the end to prevent it from affecting the terminal
          message += '\u001b[0m';

          addMessage({
            type: MessageType.INFO,
            content: message,
            timestamp: new Date(),
          });
        },
      },
      {
        name: 'corgi',
        action: (_mainCommand, _subCommand, _args) => {
          toggleCorgiMode();
        },
      },
      {
        name: 'bug',
        description: 'submit a bug report',
        action: async (_mainCommand, _subCommand, args) => {
          let bugDescription = _subCommand || '';
          if (args) {
            bugDescription += ` ${args}`;
          }
          bugDescription = bugDescription.trim();

          const osVersion = `${process.platform} ${process.version}`;
          let sandboxEnv = 'no sandbox';
          if (process.env.SANDBOX && process.env.SANDBOX !== 'sandbox-exec') {
            sandboxEnv = process.env.SANDBOX.replace(/^gemini-(?:code-)?/, '');
          } else if (process.env.SANDBOX === 'sandbox-exec') {
            sandboxEnv = `sandbox-exec (${
              process.env.SEATBELT_PROFILE || 'unknown'
            })`;
          }
          const modelVersion = config?.getModel() || 'Unknown';
          const cliVersion = await getCliVersion();
          const memoryUsage = formatMemoryUsage(process.memoryUsage().rss);

          const info = `
*   **CLI Version:** ${cliVersion}
*   **Git Commit:** ${GIT_COMMIT_INFO}
*   **Operating System:** ${osVersion}
*   **Sandbox Environment:** ${sandboxEnv}
*   **Model Version:** ${modelVersion}
*   **Memory Usage:** ${memoryUsage}
`;

          let bugReportUrl =
            'https://github.com/google-gemini/gemini-cli/issues/new?template=bug_report.yml&title={title}&info={info}';
          const bugCommand = config?.getBugCommand();
          if (bugCommand?.urlTemplate) {
            bugReportUrl = bugCommand.urlTemplate;
          }
          bugReportUrl = bugReportUrl
            .replace('{title}', encodeURIComponent(bugDescription))
            .replace('{info}', encodeURIComponent(info));

          addMessage({
            type: MessageType.INFO,
            content: `To submit your bug report, please open the following URL in your browser:\n${bugReportUrl}`,
            timestamp: new Date(),
          });
          (async () => {
            try {
              await open(bugReportUrl);
            } catch (error) {
              const errorMessage =
                error instanceof Error ? error.message : String(error);
              addMessage({
                type: MessageType.ERROR,
                content: `Could not open URL in browser: ${errorMessage}`,
                timestamp: new Date(),
              });
            }
          })();
        },
      },

      {
        name: 'quit',
        altName: 'exit',
        description: 'exit the cli',
        action: async (mainCommand, _subCommand, _args) => {
          const now = new Date();
          const { sessionStartTime } = session.stats;
          const wallDuration = now.getTime() - sessionStartTime.getTime();

          setQuittingMessages([
            {
              type: 'user',
              text: `/${mainCommand}`,
              id: now.getTime() - 1,
            },
            {
              type: 'quit',
              duration: formatDuration(wallDuration),
              id: now.getTime(),
            },
          ]);

          setTimeout(() => {
            process.exit(0);
          }, 100);
        },
      },
    ];

    if (config?.getCheckpointingEnabled()) {
      commands.push({
        name: 'restore',
        description:
          'restore a tool call. This will reset the conversation and file history to the state it was in when the tool call was suggested',
        completion: async () => {
          const checkpointDir = config?.getProjectTempDir()
            ? path.join(config.getProjectTempDir(), 'checkpoints')
            : undefined;
          if (!checkpointDir) {
            return [];
          }
          try {
            const files = await fs.readdir(checkpointDir);
            return files
              .filter((file) => file.endsWith('.json'))
              .map((file) => file.replace('.json', ''));
          } catch (_err) {
            return [];
          }
        },
        action: async (_mainCommand, subCommand, _args) => {
          const checkpointDir = config?.getProjectTempDir()
            ? path.join(config.getProjectTempDir(), 'checkpoints')
            : undefined;

          if (!checkpointDir) {
            addMessage({
              type: MessageType.ERROR,
              content: 'Could not determine the .gemini directory path.',
              timestamp: new Date(),
            });
            return;
          }

          try {
            // Ensure the directory exists before trying to read it.
            await fs.mkdir(checkpointDir, { recursive: true });
            const files = await fs.readdir(checkpointDir);
            const jsonFiles = files.filter((file) => file.endsWith('.json'));

            if (!subCommand) {
              if (jsonFiles.length === 0) {
                addMessage({
                  type: MessageType.INFO,
                  content: 'No restorable tool calls found.',
                  timestamp: new Date(),
                });
                return;
              }
              const truncatedFiles = jsonFiles.map((file) => {
                const components = file.split('.');
                if (components.length <= 1) {
                  return file;
                }
                components.pop();
                return components.join('.');
              });
              const fileList = truncatedFiles.join('\n');
              addMessage({
                type: MessageType.INFO,
                content: `Available tool calls to restore:\n\n${fileList}`,
                timestamp: new Date(),
              });
              return;
            }

            const selectedFile = subCommand.endsWith('.json')
              ? subCommand
              : `${subCommand}.json`;

            if (!jsonFiles.includes(selectedFile)) {
              addMessage({
                type: MessageType.ERROR,
                content: `File not found: ${selectedFile}`,
                timestamp: new Date(),
              });
              return;
            }

            const filePath = path.join(checkpointDir, selectedFile);
            const data = await fs.readFile(filePath, 'utf-8');
            const toolCallData = JSON.parse(data);

            if (toolCallData.history) {
              loadHistory(toolCallData.history);
            }

            if (toolCallData.clientHistory) {
              await config
                ?.getGeminiClient()
                ?.setHistory(toolCallData.clientHistory);
            }

            if (toolCallData.commitHash) {
              await gitService?.restoreProjectFromSnapshot(
                toolCallData.commitHash,
              );
              addMessage({
                type: MessageType.INFO,
                content: `Restored project to the state before the tool call.`,
                timestamp: new Date(),
              });
            }

            return {
              type: 'tool',
              toolName: toolCallData.toolCall.name,
              toolArgs: toolCallData.toolCall.args,
            };
          } catch (error) {
            addMessage({
              type: MessageType.ERROR,
              content: `Could not read restorable tool calls. This is the error: ${error}`,
              timestamp: new Date(),
            });
          }
        },
      });
    }
    return commands;
  }, [
    addMessage,
    openEditorDialog,
    toggleCorgiMode,
    config,
    showToolDescriptions,
    session,
    gitService,
    loadHistory,
    setQuittingMessages,
<<<<<<< HEAD
    pendingCompressionItemRef,
    setPendingCompressionItem,
    clearItems,
    refreshStatic,
    handleMCPAuth,
=======
>>>>>>> cba27208
  ]);

  const handleSlashCommand = useCallback(
    async (
      rawQuery: PartListUnion,
    ): Promise<SlashCommandProcessorResult | false> => {
      if (typeof rawQuery !== 'string') {
        return false;
      }

      const trimmed = rawQuery.trim();
      if (!trimmed.startsWith('/') && !trimmed.startsWith('?')) {
        return false;
      }

      const userMessageTimestamp = Date.now();
      if (trimmed !== '/quit' && trimmed !== '/exit') {
        addItem(
          { type: MessageType.USER, text: trimmed },
          userMessageTimestamp,
        );
      }

      const parts = trimmed.substring(1).trim().split(/\s+/);
      const commandPath = parts.filter((p) => p); // The parts of the command, e.g., ['memory', 'add']

      // --- Start of New Tree Traversal Logic ---

      let currentCommands = commands;
      let commandToExecute: SlashCommand | undefined;
      let pathIndex = 0;

      for (const part of commandPath) {
        const foundCommand = currentCommands.find(
          (cmd) => cmd.name === part || cmd.altName === part,
        );

        if (foundCommand) {
          commandToExecute = foundCommand;
          pathIndex++;
          if (foundCommand.subCommands) {
            currentCommands = foundCommand.subCommands;
          } else {
            break;
          }
        } else {
          break;
        }
      }

      if (commandToExecute) {
        const args = parts.slice(pathIndex).join(' ');

        if (commandToExecute.action) {
          const result = await commandToExecute.action(commandContext, args);

          if (result) {
            switch (result.type) {
              case 'tool':
                return {
                  type: 'schedule_tool',
                  toolName: result.toolName,
                  toolArgs: result.toolArgs,
                };
              case 'message':
                addItem(
                  {
                    type:
                      result.messageType === 'error'
                        ? MessageType.ERROR
                        : MessageType.INFO,
                    text: result.content,
                  },
                  Date.now(),
                );
                return { type: 'handled' };
              case 'dialog':
                switch (result.dialog) {
                  case 'help':
                    setShowHelp(true);
                    return { type: 'handled' };
                  case 'auth':
                    openAuthDialog();
                    return { type: 'handled' };
                  case 'theme':
                    openThemeDialog();
                    return { type: 'handled' };
                  case 'privacy':
                    openPrivacyNotice();
                    return { type: 'handled' };
                  default: {
                    const unhandled: never = result.dialog;
                    throw new Error(
                      `Unhandled slash command result: ${unhandled}`,
                    );
                  }
                }
              case 'load_history': {
                await config
                  ?.getGeminiClient()
                  ?.setHistory(result.clientHistory);
                commandContext.ui.clear();
                result.history.forEach((item, index) => {
                  commandContext.ui.addItem(item, index);
                });
                return { type: 'handled' };
              }
              default: {
                const unhandled: never = result;
                throw new Error(`Unhandled slash command result: ${unhandled}`);
              }
            }
          }

          return { type: 'handled' };
        } else if (commandToExecute.subCommands) {
          const helpText = `Command '/${commandToExecute.name}' requires a subcommand. Available:\n${commandToExecute.subCommands
            .map((sc) => `  - ${sc.name}: ${sc.description || ''}`)
            .join('\n')}`;
          addMessage({
            type: MessageType.INFO,
            content: helpText,
            timestamp: new Date(),
          });
          return { type: 'handled' };
        }
      }

      // --- End of New Tree Traversal Logic ---

      // --- Legacy Fallback Logic (for commands not yet migrated) ---

      const mainCommand = parts[0];
      const subCommand = parts[1];
      const legacyArgs = parts.slice(2).join(' ');

      for (const cmd of legacyCommands) {
        if (mainCommand === cmd.name || mainCommand === cmd.altName) {
          const actionResult = await cmd.action(
            mainCommand,
            subCommand,
            legacyArgs,
          );

          if (actionResult?.type === 'tool') {
            return {
              type: 'schedule_tool',
              toolName: actionResult.toolName,
              toolArgs: actionResult.toolArgs,
            };
          }
          if (actionResult?.type === 'message') {
            addItem(
              {
                type:
                  actionResult.messageType === 'error'
                    ? MessageType.ERROR
                    : MessageType.INFO,
                text: actionResult.content,
              },
              Date.now(),
            );
          }
          return { type: 'handled' };
        }
      }

      addMessage({
        type: MessageType.ERROR,
        content: `Unknown command: ${trimmed}`,
        timestamp: new Date(),
      });
      return { type: 'handled' };
    },
    [
      config,
      addItem,
      setShowHelp,
      openAuthDialog,
      commands,
      legacyCommands,
      commandContext,
      addMessage,
      openThemeDialog,
      openPrivacyNotice,
    ],
  );

  const allCommands = useMemo(() => {
    // Adapt legacy commands to the new SlashCommand interface
    const adaptedLegacyCommands: SlashCommand[] = legacyCommands.map(
      (legacyCmd) => ({
        name: legacyCmd.name,
        altName: legacyCmd.altName,
        description: legacyCmd.description,
        action: async (_context: CommandContext, args: string) => {
          const parts = args.split(/\s+/);
          const subCommand = parts[0] || undefined;
          const restOfArgs = parts.slice(1).join(' ') || undefined;

          return legacyCmd.action(legacyCmd.name, subCommand, restOfArgs);
        },
        completion: legacyCmd.completion
          ? async (_context: CommandContext, _partialArg: string) =>
              legacyCmd.completion!()
          : undefined,
      }),
    );

    const newCommandNames = new Set(commands.map((c) => c.name));
    const filteredAdaptedLegacy = adaptedLegacyCommands.filter(
      (c) => !newCommandNames.has(c.name),
    );

    return [...commands, ...filteredAdaptedLegacy];
  }, [commands, legacyCommands]);

  return {
    handleSlashCommand,
    slashCommands: allCommands,
    pendingHistoryItems,
    commandContext,
  };
};<|MERGE_RESOLUTION|>--- conflicted
+++ resolved
@@ -10,21 +10,7 @@
 import process from 'node:process';
 import { UseHistoryManagerReturn } from './useHistoryManager.js';
 import { useStateAndRef } from './useStateAndRef.js';
-<<<<<<< HEAD
-import {
-  Config,
-  GitService,
-  Logger,
-  MCPDiscoveryState,
-  MCPServerStatus,
-  mcpServerRequiresOAuth,
-  getMCPDiscoveryState,
-  getMCPServerStatus,
-  getErrorMessage,
-} from '@google/gemini-cli-core';
-=======
 import { Config, GitService, Logger } from '@google/gemini-cli-core';
->>>>>>> cba27208
 import { useSessionStats } from '../contexts/SessionContext.js';
 import {
   Message,
@@ -208,123 +194,6 @@
     load();
   }, [commandService]);
 
-<<<<<<< HEAD
-  const savedChatTags = useCallback(async () => {
-    const geminiDir = config?.getProjectTempDir();
-    if (!geminiDir) {
-      return [];
-    }
-    try {
-      const files = await fs.readdir(geminiDir);
-      return files
-        .filter(
-          (file) => file.startsWith('checkpoint-') && file.endsWith('.json'),
-        )
-        .map((file) => file.replace('checkpoint-', '').replace('.json', ''));
-    } catch (_err) {
-      return [];
-    }
-  }, [config]);
-
-  // Handler for MCP authentication
-  const handleMCPAuth = useCallback(
-    async (serverName?: string) => {
-      const mcpServers = config?.getMcpServers() || {};
-
-      if (!serverName) {
-        // List servers that support OAuth
-        const oauthServers = Object.entries(mcpServers)
-          .filter(([_, server]) => server.oauth?.enabled)
-          .map(([name, _]) => name);
-
-        if (oauthServers.length === 0) {
-          addMessage({
-            type: MessageType.INFO,
-            content: 'No MCP servers configured with OAuth authentication.',
-            timestamp: new Date(),
-          });
-          return;
-        }
-
-        addMessage({
-          type: MessageType.INFO,
-          content: `MCP servers with OAuth authentication:\n${oauthServers.map((s) => `  - ${s}`).join('\n')}\n\nUse /mcp auth <server-name> to authenticate.`,
-          timestamp: new Date(),
-        });
-        return;
-      }
-
-      const server = mcpServers[serverName];
-      if (!server) {
-        addMessage({
-          type: MessageType.ERROR,
-          content: `MCP server '${serverName}' not found.`,
-          timestamp: new Date(),
-        });
-        return;
-      }
-
-      // Always attempt OAuth authentication, even if not explicitly configured
-      // The authentication process will discover OAuth requirements automatically
-
-      try {
-        addMessage({
-          type: MessageType.INFO,
-          content: `Starting OAuth authentication for MCP server '${serverName}'...`,
-          timestamp: new Date(),
-        });
-
-        // Import dynamically to avoid circular dependencies
-        const { MCPOAuthProvider } = await import('@google/gemini-cli-core');
-
-        // Create OAuth config for authentication (will be discovered automatically)
-        const oauthConfig = server.oauth || {
-          authorizationUrl: '', // Will be discovered automatically
-          tokenUrl: '', // Will be discovered automatically
-        };
-
-        // Pass the MCP server URL for OAuth discovery
-        const mcpServerUrl = server.httpUrl || server.url;
-        await MCPOAuthProvider.authenticate(
-          serverName,
-          oauthConfig,
-          mcpServerUrl,
-        );
-
-        addMessage({
-          type: MessageType.INFO,
-          content: `✅ Successfully authenticated with MCP server '${serverName}'!`,
-          timestamp: new Date(),
-        });
-
-        // Trigger tool re-discovery to pick up authenticated server
-        const toolRegistry = await config?.getToolRegistry();
-        if (toolRegistry) {
-          addMessage({
-            type: MessageType.INFO,
-            content: `Re-discovering tools from '${serverName}'...`,
-            timestamp: new Date(),
-          });
-          await toolRegistry.discoverToolsForServer(serverName);
-        }
-        // Update the client with the new tools
-        const geminiClient = config?.getGeminiClient();
-        if (geminiClient) {
-          await geminiClient.setTools();
-        }
-      } catch (error) {
-        addMessage({
-          type: MessageType.ERROR,
-          content: `Failed to authenticate with MCP server '${serverName}': ${getErrorMessage(error)}`,
-          timestamp: new Date(),
-        });
-      }
-    },
-    [config, addMessage],
-  );
-
-=======
->>>>>>> cba27208
   // Define legacy commands
   // This list contains all commands that have NOT YET been migrated to the
   // new system. As commands are migrated, they are removed from this list.
@@ -358,272 +227,6 @@
         action: (_mainCommand, _subCommand, _args) => openEditorDialog(),
       },
       {
-<<<<<<< HEAD
-        name: 'mcp',
-        description:
-          'list configured MCP servers and tools, or authenticate with OAuth-enabled servers (use /mcp auth)',
-        action: async (_mainCommand, _subCommand, _args) => {
-          // Check if this is an auth command
-          if (_subCommand === 'auth') {
-            await handleMCPAuth(_args);
-            return;
-          }
-
-          // Check if the _subCommand includes a specific flag to control description visibility
-          let useShowDescriptions = showToolDescriptions;
-          if (_subCommand === 'desc' || _subCommand === 'descriptions') {
-            useShowDescriptions = true;
-          } else if (
-            _subCommand === 'nodesc' ||
-            _subCommand === 'nodescriptions'
-          ) {
-            useShowDescriptions = false;
-          } else if (_args === 'desc' || _args === 'descriptions') {
-            useShowDescriptions = true;
-          } else if (_args === 'nodesc' || _args === 'nodescriptions') {
-            useShowDescriptions = false;
-          }
-          // Check if the _subCommand includes a specific flag to show detailed tool schema
-          let useShowSchema = false;
-          if (_subCommand === 'schema' || _args === 'schema') {
-            useShowSchema = true;
-          }
-
-          const toolRegistry = await config?.getToolRegistry();
-          if (!toolRegistry) {
-            addMessage({
-              type: MessageType.ERROR,
-              content: 'Could not retrieve tool registry.',
-              timestamp: new Date(),
-            });
-            return;
-          }
-
-          const mcpServers = config?.getMcpServers() || {};
-          const serverNames = Object.keys(mcpServers);
-
-          if (serverNames.length === 0) {
-            const docsUrl = 'https://goo.gle/gemini-cli-docs-mcp';
-            if (process.env.SANDBOX && process.env.SANDBOX !== 'sandbox-exec') {
-              addMessage({
-                type: MessageType.INFO,
-                content: `No MCP servers configured. Please open the following URL in your browser to view documentation:\n${docsUrl}`,
-                timestamp: new Date(),
-              });
-            } else {
-              addMessage({
-                type: MessageType.INFO,
-                content: `No MCP servers configured. Opening documentation in your browser: ${docsUrl}`,
-                timestamp: new Date(),
-              });
-              await open(docsUrl);
-            }
-            return;
-          }
-
-          // Check if any servers are still connecting
-          const connectingServers = serverNames.filter(
-            (name) => getMCPServerStatus(name) === MCPServerStatus.CONNECTING,
-          );
-          const discoveryState = getMCPDiscoveryState();
-
-          let message = '';
-
-          // Add overall discovery status message if needed
-          if (
-            discoveryState === MCPDiscoveryState.IN_PROGRESS ||
-            connectingServers.length > 0
-          ) {
-            message += `\u001b[33m⏳ MCP servers are starting up (${connectingServers.length} initializing)...\u001b[0m\n`;
-            message += `\u001b[90mNote: First startup may take longer. Tool availability will update automatically.\u001b[0m\n\n`;
-          }
-
-          message += 'Configured MCP servers:\n\n';
-
-          for (const [serverName, serverConfig] of Object.entries(mcpServers)) {
-            const serverTools = toolRegistry.getToolsByServer(serverName);
-            const status = getMCPServerStatus(serverName);
-
-            // Add status indicator with descriptive text
-            let statusIndicator = '';
-            let detailedStatus = '';
-            switch (status) {
-              case MCPServerStatus.CONNECTED:
-                statusIndicator = '🟢';
-                detailedStatus = 'Ready';
-                break;
-              case MCPServerStatus.CONNECTING:
-                statusIndicator = '🔄';
-                detailedStatus = 'Starting... (first startup may take longer)';
-                break;
-              case MCPServerStatus.DISCONNECTED:
-              default:
-                statusIndicator = '🔴';
-                detailedStatus = 'Disconnected';
-                break;
-            }
-
-            // Format server header with bold formatting and status
-            message += `${statusIndicator} \u001b[1m${serverName}\u001b[0m - ${detailedStatus}`;
-
-            let needsAuthHint = mcpServerRequiresOAuth.get(serverName) || false;
-            // Add OAuth status if applicable
-            if (serverConfig.oauth?.enabled) {
-              needsAuthHint = true;
-              const { MCPOAuthTokenStorage } = await import(
-                '@google/gemini-cli-core'
-              );
-              const hasToken = await MCPOAuthTokenStorage.getToken(serverName);
-              if (hasToken) {
-                const isExpired = MCPOAuthTokenStorage.isTokenExpired(
-                  hasToken.token,
-                );
-                if (isExpired) {
-                  message += ' \u001b[33m(OAuth token expired)\u001b[0m';
-                } else {
-                  message += ' \u001b[32m(OAuth authenticated)\u001b[0m';
-                  needsAuthHint = false;
-                }
-              } else {
-                message += ' \u001b[31m(OAuth not authenticated)\u001b[0m';
-              }
-            }
-
-            // Add tool count with conditional messaging
-            if (status === MCPServerStatus.CONNECTED) {
-              message += ` (${serverTools.length} tools)`;
-            } else if (status === MCPServerStatus.CONNECTING) {
-              message += ` (tools will appear when ready)`;
-            } else {
-              message += ` (${serverTools.length} tools cached)`;
-            }
-
-            // Add server description with proper handling of multi-line descriptions
-            if (
-              (useShowDescriptions || useShowSchema) &&
-              serverConfig?.description
-            ) {
-              const greenColor = '\u001b[32m';
-              const resetColor = '\u001b[0m';
-
-              const descLines = serverConfig.description.trim().split('\n');
-              if (descLines) {
-                message += ':\n';
-                for (const descLine of descLines) {
-                  message += `    ${greenColor}${descLine}${resetColor}\n`;
-                }
-              } else {
-                message += '\n';
-              }
-            } else {
-              message += '\n';
-            }
-
-            // Reset formatting after server entry
-            message += '\u001b[0m';
-
-            if (serverTools.length > 0) {
-              serverTools.forEach((tool) => {
-                if (
-                  (useShowDescriptions || useShowSchema) &&
-                  tool.description
-                ) {
-                  // Format tool name in cyan using simple ANSI cyan color
-                  message += `  - \u001b[36m${tool.name}\u001b[0m`;
-
-                  // Apply green color to the description text
-                  const greenColor = '\u001b[32m';
-                  const resetColor = '\u001b[0m';
-
-                  // Handle multi-line descriptions by properly indenting and preserving formatting
-                  const descLines = tool.description.trim().split('\n');
-                  if (descLines) {
-                    message += ':\n';
-                    for (const descLine of descLines) {
-                      message += `      ${greenColor}${descLine}${resetColor}\n`;
-                    }
-                  } else {
-                    message += '\n';
-                  }
-                  // Reset is handled inline with each line now
-                } else {
-                  // Use cyan color for the tool name even when not showing descriptions
-                  message += `  - \u001b[36m${tool.name}\u001b[0m\n`;
-                }
-                if (useShowSchema) {
-                  // Prefix the parameters in cyan
-                  message += `    \u001b[36mParameters:\u001b[0m\n`;
-                  // Apply green color to the parameter text
-                  const greenColor = '\u001b[32m';
-                  const resetColor = '\u001b[0m';
-
-                  const paramsLines = JSON.stringify(
-                    tool.schema.parameters,
-                    null,
-                    2,
-                  )
-                    .trim()
-                    .split('\n');
-                  if (paramsLines) {
-                    for (const paramsLine of paramsLines) {
-                      message += `      ${greenColor}${paramsLine}${resetColor}\n`;
-                    }
-                  }
-                }
-              });
-            } else {
-              message += '  No tools available';
-              if (status === MCPServerStatus.DISCONNECTED && needsAuthHint) {
-                const greyColor = '\u001b[90m';
-                const resetColor = '\u001b[0m';
-                message += ` ${greyColor}(type: "/mcp auth ${serverName}" to authenticate this server)${resetColor}`;
-              }
-              message += '\n';
-            }
-            message += '\n';
-          }
-
-          // Make sure to reset any ANSI formatting at the end to prevent it from affecting the terminal
-          message += '\u001b[0m';
-
-          addMessage({
-            type: MessageType.INFO,
-            content: message,
-            timestamp: new Date(),
-          });
-        },
-      },
-      {
-        name: 'extensions',
-        description: 'list active extensions',
-        action: async () => {
-          const activeExtensions = config?.getActiveExtensions();
-          if (!activeExtensions || activeExtensions.length === 0) {
-            addMessage({
-              type: MessageType.INFO,
-              content: 'No active extensions.',
-              timestamp: new Date(),
-            });
-            return;
-          }
-
-          let message = 'Active extensions:\n\n';
-          for (const ext of activeExtensions) {
-            message += `  - \u001b[36m${ext.name} (v${ext.version})\u001b[0m\n`;
-          }
-          // Make sure to reset any ANSI formatting at the end to prevent it from affecting the terminal
-          message += '\u001b[0m';
-
-          addMessage({
-            type: MessageType.INFO,
-            content: message,
-            timestamp: new Date(),
-          });
-        },
-      },
-      {
-=======
->>>>>>> cba27208
         name: 'tools',
         description: 'list available Gemini CLI tools',
         action: async (_mainCommand, _subCommand, _args) => {
@@ -926,14 +529,6 @@
     gitService,
     loadHistory,
     setQuittingMessages,
-<<<<<<< HEAD
-    pendingCompressionItemRef,
-    setPendingCompressionItem,
-    clearItems,
-    refreshStatic,
-    handleMCPAuth,
-=======
->>>>>>> cba27208
   ]);
 
   const handleSlashCommand = useCallback(
