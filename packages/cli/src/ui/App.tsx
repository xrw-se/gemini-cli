/**
 * @license
 * Copyright 2025 Google LLC
 * SPDX-License-Identifier: Apache-2.0
 */

import { useCallback, useEffect, useMemo, useState, useRef } from 'react';
import {
  Box,
  DOMElement,
  measureElement,
  Static,
  Text,
  useStdin,
  useStdout,
} from 'ink';
import { StreamingState, type HistoryItem, MessageType } from './types.js';
import { useTerminalSize } from './hooks/useTerminalSize.js';
import { useGeminiStream } from './hooks/useGeminiStream.js';
import { useLoadingIndicator } from './hooks/useLoadingIndicator.js';
import { useThemeCommand } from './hooks/useThemeCommand.js';
import { useAuthCommand } from './hooks/useAuthCommand.js';
import { useFolderTrust } from './hooks/useFolderTrust.js';
import { useEditorSettings } from './hooks/useEditorSettings.js';
import { useSlashCommandProcessor } from './hooks/slashCommandProcessor.js';
import { useAutoAcceptIndicator } from './hooks/useAutoAcceptIndicator.js';
import { useConsoleMessages } from './hooks/useConsoleMessages.js';
import { Header } from './components/Header.js';
import { LoadingIndicator } from './components/LoadingIndicator.js';
import { AutoAcceptIndicator } from './components/AutoAcceptIndicator.js';
import { ShellModeIndicator } from './components/ShellModeIndicator.js';
import { InputPrompt } from './components/InputPrompt.js';
import { Footer } from './components/Footer.js';
import { ThemeDialog } from './components/ThemeDialog.js';
import { AuthDialog } from './components/AuthDialog.js';
import { AuthInProgress } from './components/AuthInProgress.js';
import { EditorSettingsDialog } from './components/EditorSettingsDialog.js';
import { FolderTrustDialog } from './components/FolderTrustDialog.js';
import { ShellConfirmationDialog } from './components/ShellConfirmationDialog.js';
import { RadioButtonSelect } from './components/shared/RadioButtonSelect.js';
import { Colors } from './colors.js';
import { loadHierarchicalGeminiMemory } from '../config/config.js';
import { LoadedSettings, SettingScope } from '../config/settings.js';
import { Tips } from './components/Tips.js';
import { ConsolePatcher } from './utils/ConsolePatcher.js';
import { registerCleanup } from '../utils/cleanup.js';
import { DetailedMessagesDisplay } from './components/DetailedMessagesDisplay.js';
import { HistoryItemDisplay } from './components/HistoryItemDisplay.js';
import { ContextSummaryDisplay } from './components/ContextSummaryDisplay.js';
import { useHistory } from './hooks/useHistoryManager.js';
import process from 'node:process';
import {
  getErrorMessage,
  type Config,
  getAllGeminiMdFilenames,
  ApprovalMode,
  isEditorAvailable,
  EditorType,
  FlashFallbackEvent,
  logFlashFallback,
  AuthType,
  type IdeContext,
  ideContext,
} from '@google/gemini-cli-core';
import {
  IdeIntegrationNudge,
  IdeIntegrationNudgeResult,
} from './IdeIntegrationNudge.js';
import { validateAuthMethod } from '../config/auth.js';
import { useLogger } from './hooks/useLogger.js';
import { StreamingContext } from './contexts/StreamingContext.js';
import {
  SessionStatsProvider,
  useSessionStats,
} from './contexts/SessionContext.js';
import { useGitBranchName } from './hooks/useGitBranchName.js';
import { useFocus } from './hooks/useFocus.js';
import { useBracketedPaste } from './hooks/useBracketedPaste.js';
import { useTextBuffer } from './components/shared/text-buffer.js';
import { useVimMode, VimModeProvider } from './contexts/VimModeContext.js';
import { useVim } from './hooks/vim.js';
import { useKeypress, Key } from './hooks/useKeypress.js';
import { keyMatchers, Command } from './keyMatchers.js';
import * as fs from 'fs';
import { UpdateNotification } from './components/UpdateNotification.js';
import {
  isProQuotaExceededError,
  isGenericQuotaExceededError,
  UserTierId,
} from '@google/gemini-cli-core';
import { UpdateObject } from './utils/updateCheck.js';
import ansiEscapes from 'ansi-escapes';
import { OverflowProvider } from './contexts/OverflowContext.js';
import { ShowMoreLines } from './components/ShowMoreLines.js';
import { PrivacyNotice } from './privacy/PrivacyNotice.js';
import { useSettingsCommand } from './hooks/useSettingsCommand.js';
import { SettingsDialog } from './components/SettingsDialog.js';
import { setUpdateHandler } from '../utils/handleAutoUpdate.js';
import { appEvents, AppEvent } from '../utils/events.js';
import { isNarrowWidth } from './utils/isNarrowWidth.js';
import { PendingMessagesDisplay } from './components/PendingMessagesDisplay.js';

const CTRL_EXIT_PROMPT_DURATION_MS = 1000;

interface AppProps {
  config: Config;
  settings: LoadedSettings;
  startupWarnings?: string[];
  version: string;
}

export const AppWrapper = (props: AppProps) => (
  <SessionStatsProvider>
    <VimModeProvider settings={props.settings}>
      <App {...props} />
    </VimModeProvider>
  </SessionStatsProvider>
);

const App = ({ config, settings, startupWarnings = [], version }: AppProps) => {
  const isFocused = useFocus();
  useBracketedPaste();
  const [updateInfo, setUpdateInfo] = useState<UpdateObject | null>(null);
  const { stdout } = useStdout();
  const nightly = version.includes('nightly');
  const { history, addItem, clearItems, loadHistory } = useHistory();

  const [idePromptAnswered, setIdePromptAnswered] = useState(false);
  const currentIDE = config.getIdeClient().getCurrentIde();
  useEffect(() => {
    registerCleanup(() => config.getIdeClient().disconnect());
  }, [config]);
  const shouldShowIdePrompt =
    config.getIdeModeFeature() &&
    currentIDE &&
    !config.getIdeMode() &&
    !settings.merged.hasSeenIdeIntegrationNudge &&
    !idePromptAnswered;

  useEffect(() => {
    const cleanup = setUpdateHandler(addItem, setUpdateInfo);
    return cleanup;
  }, [addItem]);

  const {
    consoleMessages,
    handleNewMessage,
    clearConsoleMessages: clearConsoleMessagesState,
  } = useConsoleMessages();

  useEffect(() => {
    const consolePatcher = new ConsolePatcher({
      onNewMessage: handleNewMessage,
      debugMode: config.getDebugMode(),
    });
    consolePatcher.patch();
    registerCleanup(consolePatcher.cleanup);
  }, [handleNewMessage, config]);

  const { stats: sessionStats } = useSessionStats();
  const [staticNeedsRefresh, setStaticNeedsRefresh] = useState(false);
  const [staticKey, setStaticKey] = useState(0);
  const refreshStatic = useCallback(() => {
    stdout.write(ansiEscapes.clearTerminal);
    setStaticKey((prev) => prev + 1);
  }, [setStaticKey, stdout]);

  const [geminiMdFileCount, setGeminiMdFileCount] = useState<number>(0);
  const [debugMessage, setDebugMessage] = useState<string>('');
  const [themeError, setThemeError] = useState<string | null>(null);
  const [authError, setAuthError] = useState<string | null>(null);
  const [editorError, setEditorError] = useState<string | null>(null);
  const [footerHeight, setFooterHeight] = useState<number>(0);
  const [corgiMode, setCorgiMode] = useState(false);
  const [currentModel, setCurrentModel] = useState(config.getModel());
  const [shellModeActive, setShellModeActive] = useState(false);
  const [showErrorDetails, setShowErrorDetails] = useState<boolean>(false);
  const [showToolDescriptions, setShowToolDescriptions] =
    useState<boolean>(false);

  const [ctrlCPressedOnce, setCtrlCPressedOnce] = useState(false);
  const [quittingMessages, setQuittingMessages] = useState<
    HistoryItem[] | null
  >(null);
  const ctrlCTimerRef = useRef<NodeJS.Timeout | null>(null);
  const [ctrlDPressedOnce, setCtrlDPressedOnce] = useState(false);
  const ctrlDTimerRef = useRef<NodeJS.Timeout | null>(null);
  const [constrainHeight, setConstrainHeight] = useState<boolean>(true);
  const [showPrivacyNotice, setShowPrivacyNotice] = useState<boolean>(false);
  const [modelSwitchedFromQuotaError, setModelSwitchedFromQuotaError] =
    useState<boolean>(false);
  const [userTier, setUserTier] = useState<UserTierId | undefined>(undefined);
  const [ideContextState, setIdeContextState] = useState<
    IdeContext | undefined
  >();
  const [showEscapePrompt, setShowEscapePrompt] = useState(false);
  const [isProcessing, setIsProcessing] = useState<boolean>(false);
  const [pendingMessages, setPendingMessages] = useState<string[]>([]);

  useEffect(() => {
    const unsubscribe = ideContext.subscribeToIdeContext(setIdeContextState);
    // Set the initial value
    setIdeContextState(ideContext.getIdeContext());
    return unsubscribe;
  }, []);

  useEffect(() => {
    const openDebugConsole = () => {
      setShowErrorDetails(true);
      setConstrainHeight(false); // Make sure the user sees the full message.
    };
    appEvents.on(AppEvent.OpenDebugConsole, openDebugConsole);

    const logErrorHandler = (errorMessage: unknown) => {
      handleNewMessage({
        type: 'error',
        content: String(errorMessage),
        count: 1,
      });
    };
    appEvents.on(AppEvent.LogError, logErrorHandler);

    return () => {
      appEvents.off(AppEvent.OpenDebugConsole, openDebugConsole);
      appEvents.off(AppEvent.LogError, logErrorHandler);
    };
  }, [handleNewMessage]);

  const openPrivacyNotice = useCallback(() => {
    setShowPrivacyNotice(true);
  }, []);

  const handleEscapePromptChange = useCallback((showPrompt: boolean) => {
    setShowEscapePrompt(showPrompt);
  }, []);

  const initialPromptSubmitted = useRef(false);

  const errorCount = useMemo(
    () =>
      consoleMessages
        .filter((msg) => msg.type === 'error')
        .reduce((total, msg) => total + msg.count, 0),
    [consoleMessages],
  );

  const {
    isThemeDialogOpen,
    openThemeDialog,
    handleThemeSelect,
    handleThemeHighlight,
  } = useThemeCommand(settings, setThemeError, addItem);

  const { isSettingsDialogOpen, openSettingsDialog, closeSettingsDialog } =
    useSettingsCommand();

  const { isFolderTrustDialogOpen, handleFolderTrustSelect } =
    useFolderTrust(settings);

  const {
    isAuthDialogOpen,
    openAuthDialog,
    handleAuthSelect,
    isAuthenticating,
    cancelAuthentication,
  } = useAuthCommand(settings, setAuthError, config);

  useEffect(() => {
    if (settings.merged.selectedAuthType && !settings.merged.useExternalAuth) {
      const error = validateAuthMethod(settings.merged.selectedAuthType);
      if (error) {
        setAuthError(error);
        openAuthDialog();
      }
    }
  }, [
    settings.merged.selectedAuthType,
    settings.merged.useExternalAuth,
    openAuthDialog,
    setAuthError,
  ]);

  // Sync user tier from config when authentication changes
  useEffect(() => {
    // Only sync when not currently authenticating
    if (!isAuthenticating) {
      setUserTier(config.getGeminiClient()?.getUserTier());
    }
  }, [config, isAuthenticating]);

  const {
    isEditorDialogOpen,
    openEditorDialog,
    handleEditorSelect,
    exitEditorDialog,
  } = useEditorSettings(settings, setEditorError, addItem);

  const toggleCorgiMode = useCallback(() => {
    setCorgiMode((prev) => !prev);
  }, []);

  const performMemoryRefresh = useCallback(async () => {
    addItem(
      {
        type: MessageType.INFO,
        text: 'Refreshing hierarchical memory (GEMINI.md or other context files)...',
      },
      Date.now(),
    );
    try {
      const { memoryContent, fileCount } = await loadHierarchicalGeminiMemory(
        process.cwd(),
        settings.merged.loadMemoryFromIncludeDirectories
          ? config.getWorkspaceContext().getDirectories()
          : [],
        config.getDebugMode(),
        config.getFileService(),
        settings.merged,
        config.getExtensionContextFilePaths(),
        settings.merged.memoryImportFormat || 'tree', // Use setting or default to 'tree'
        config.getFileFilteringOptions(),
      );

      config.setUserMemory(memoryContent);
      config.setGeminiMdFileCount(fileCount);
      setGeminiMdFileCount(fileCount);

      addItem(
        {
          type: MessageType.INFO,
          text: `Memory refreshed successfully. ${memoryContent.length > 0 ? `Loaded ${memoryContent.length} characters from ${fileCount} file(s).` : 'No memory content found.'}`,
        },
        Date.now(),
      );
      if (config.getDebugMode()) {
        console.log(
          `[DEBUG] Refreshed memory content in config: ${memoryContent.substring(0, 200)}...`,
        );
      }
    } catch (error) {
      const errorMessage = getErrorMessage(error);
      addItem(
        {
          type: MessageType.ERROR,
          text: `Error refreshing memory: ${errorMessage}`,
        },
        Date.now(),
      );
      console.error('Error refreshing memory:', error);
    }
  }, [config, addItem, settings.merged]);

  // Watch for model changes (e.g., from Flash fallback)
  useEffect(() => {
    const checkModelChange = () => {
      const configModel = config.getModel();
      if (configModel !== currentModel) {
        setCurrentModel(configModel);
      }
    };

    // Check immediately and then periodically
    checkModelChange();
    const interval = setInterval(checkModelChange, 1000); // Check every second

    return () => clearInterval(interval);
  }, [config, currentModel]);

  // Set up Flash fallback handler
  useEffect(() => {
    const flashFallbackHandler = async (
      currentModel: string,
      fallbackModel: string,
      error?: unknown,
    ): Promise<boolean> => {
      let message: string;

      if (
        config.getContentGeneratorConfig().authType ===
        AuthType.LOGIN_WITH_GOOGLE
      ) {
        // Use actual user tier if available; otherwise, default to FREE tier behavior (safe default)
        const isPaidTier =
          userTier === UserTierId.LEGACY || userTier === UserTierId.STANDARD;

        // Check if this is a Pro quota exceeded error
        if (error && isProQuotaExceededError(error)) {
          if (isPaidTier) {
            message = `⚡ You have reached your daily ${currentModel} quota limit.
⚡ Automatically switching from ${currentModel} to ${fallbackModel} for the remainder of this session.
⚡ To continue accessing the ${currentModel} model today, consider using /auth to switch to using a paid API key from AI Studio at https://aistudio.google.com/apikey`;
          } else {
            message = `⚡ You have reached your daily ${currentModel} quota limit.
⚡ Automatically switching from ${currentModel} to ${fallbackModel} for the remainder of this session.
⚡ To increase your limits, upgrade to a Gemini Code Assist Standard or Enterprise plan with higher limits at https://goo.gle/set-up-gemini-code-assist
⚡ Or you can utilize a Gemini API Key. See: https://goo.gle/gemini-cli-docs-auth#gemini-api-key
⚡ You can switch authentication methods by typing /auth`;
          }
        } else if (error && isGenericQuotaExceededError(error)) {
          if (isPaidTier) {
            message = `⚡ You have reached your daily quota limit.
⚡ Automatically switching from ${currentModel} to ${fallbackModel} for the remainder of this session.
⚡ To continue accessing the ${currentModel} model today, consider using /auth to switch to using a paid API key from AI Studio at https://aistudio.google.com/apikey`;
          } else {
            message = `⚡ You have reached your daily quota limit.
⚡ Automatically switching from ${currentModel} to ${fallbackModel} for the remainder of this session.
⚡ To increase your limits, upgrade to a Gemini Code Assist Standard or Enterprise plan with higher limits at https://goo.gle/set-up-gemini-code-assist
⚡ Or you can utilize a Gemini API Key. See: https://goo.gle/gemini-cli-docs-auth#gemini-api-key
⚡ You can switch authentication methods by typing /auth`;
          }
        } else {
          if (isPaidTier) {
            // Default fallback message for other cases (like consecutive 429s)
            message = `⚡ Automatically switching from ${currentModel} to ${fallbackModel} for faster responses for the remainder of this session.
⚡ Possible reasons for this are that you have received multiple consecutive capacity errors or you have reached your daily ${currentModel} quota limit
⚡ To continue accessing the ${currentModel} model today, consider using /auth to switch to using a paid API key from AI Studio at https://aistudio.google.com/apikey`;
          } else {
            // Default fallback message for other cases (like consecutive 429s)
            message = `⚡ Automatically switching from ${currentModel} to ${fallbackModel} for faster responses for the remainder of this session.
⚡ Possible reasons for this are that you have received multiple consecutive capacity errors or you have reached your daily ${currentModel} quota limit
⚡ To increase your limits, upgrade to a Gemini Code Assist Standard or Enterprise plan with higher limits at https://goo.gle/set-up-gemini-code-assist
⚡ Or you can utilize a Gemini API Key. See: https://goo.gle/gemini-cli-docs-auth#gemini-api-key
⚡ You can switch authentication methods by typing /auth`;
          }
        }

        // Add message to UI history
        addItem(
          {
            type: MessageType.INFO,
            text: message,
          },
          Date.now(),
        );

        // Set the flag to prevent tool continuation
        setModelSwitchedFromQuotaError(true);
        // Set global quota error flag to prevent Flash model calls
        config.setQuotaErrorOccurred(true);
      }

      // Switch model for future use but return false to stop current retry
      config.setModel(fallbackModel);
      config.setFallbackMode(true);
      logFlashFallback(
        config,
        new FlashFallbackEvent(config.getContentGeneratorConfig().authType!),
      );
      return false; // Don't continue with current prompt
    };

    config.setFlashFallbackHandler(flashFallbackHandler);
  }, [config, addItem, userTier]);

  // Terminal and UI setup
  const { rows: terminalHeight, columns: terminalWidth } = useTerminalSize();
  const isNarrow = isNarrowWidth(terminalWidth);
  const { stdin, setRawMode } = useStdin();
  const isInitialMount = useRef(true);

  const widthFraction = 0.9;
  const inputWidth = Math.max(
    20,
    Math.floor(terminalWidth * widthFraction) - 3,
  );
  const suggestionsWidth = Math.max(20, Math.floor(terminalWidth * 0.8));

  // Utility callbacks
  const isValidPath = useCallback((filePath: string): boolean => {
    try {
      return fs.existsSync(filePath) && fs.statSync(filePath).isFile();
    } catch (_e) {
      return false;
    }
  }, []);

  const getPreferredEditor = useCallback(() => {
    const editorType = settings.merged.preferredEditor;
    const isValidEditor = isEditorAvailable(editorType);
    if (!isValidEditor) {
      openEditorDialog();
      return;
    }
    return editorType as EditorType;
  }, [settings, openEditorDialog]);

  const onAuthError = useCallback(() => {
    setAuthError('reauth required');
    openAuthDialog();
  }, [openAuthDialog, setAuthError]);

  // Core hooks and processors
  const {
    vimEnabled: vimModeEnabled,
    vimMode,
    toggleVimEnabled,
  } = useVimMode();

  const {
    handleSlashCommand,
    slashCommands,
    pendingHistoryItems: pendingSlashCommandHistoryItems,
    commandContext,
    shellConfirmationRequest,
    confirmationRequest,
  } = useSlashCommandProcessor(
    config,
    settings,
    addItem,
    clearItems,
    loadHistory,
    refreshStatic,
    setDebugMessage,
    openThemeDialog,
    openAuthDialog,
    openEditorDialog,
    toggleCorgiMode,
    setQuittingMessages,
    openPrivacyNotice,
    openSettingsDialog,
    toggleVimEnabled,
    setIsProcessing,
    setGeminiMdFileCount,
  );

  const buffer = useTextBuffer({
    initialText: '',
    viewport: { height: 10, width: inputWidth },
    stdin,
    setRawMode,
    isValidPath,
    shellModeActive,
  });

  const [userMessages, setUserMessages] = useState<string[]>([]);

  const handleUserCancel = useCallback(() => {
    const lastUserMessage = userMessages.at(-1);
    if (lastUserMessage) {
      buffer.setText(lastUserMessage);
    }
  }, [buffer, userMessages]);

  const {
    streamingState,
    submitQuery,
    initError,
    pendingHistoryItems: pendingGeminiHistoryItems,
    thought,
  } = useGeminiStream(
    config.getGeminiClient(),
    history,
    addItem,
    config,
    setDebugMessage,
    handleSlashCommand,
    shellModeActive,
    getPreferredEditor,
    onAuthError,
    performMemoryRefresh,
    modelSwitchedFromQuotaError,
    setModelSwitchedFromQuotaError,
    refreshStatic,
    handleUserCancel,
  );

  // Input handling
  const handleFinalSubmit = useCallback(
    (submittedValue: string) => {
      const trimmedValue = submittedValue.trim();
      if (trimmedValue.length === 0) {
        return;
      }

      if (streamingState !== StreamingState.Idle) {
        setPendingMessages((prev) => [...prev, trimmedValue]);
      } else {
        submitQuery(trimmedValue);
      }
    },
    [submitQuery, streamingState],
  );

  useEffect(() => {
    if (streamingState === StreamingState.Idle && pendingMessages.length > 0) {
      const combinedMessage = pendingMessages.join('\n');
      setPendingMessages([]);
      submitQuery(combinedMessage);
    }
  }, [streamingState, pendingMessages, submitQuery]);

  const handleIdePromptComplete = useCallback(
    (result: IdeIntegrationNudgeResult) => {
      if (result === 'yes') {
        handleSlashCommand('/ide install');
        settings.setValue(
          SettingScope.User,
          'hasSeenIdeIntegrationNudge',
          true,
        );
      } else if (result === 'dismiss') {
        settings.setValue(
          SettingScope.User,
          'hasSeenIdeIntegrationNudge',
          true,
        );
      }
      setIdePromptAnswered(true);
    },
    [handleSlashCommand, settings],
  );

  const { handleInput: vimHandleInput } = useVim(buffer, handleFinalSubmit);
  const pendingHistoryItems = [...pendingSlashCommandHistoryItems];
  pendingHistoryItems.push(...pendingGeminiHistoryItems);

  const { elapsedTime, currentLoadingPhrase } =
    useLoadingIndicator(streamingState);
  const showAutoAcceptIndicator = useAutoAcceptIndicator({ config });

  const handleExit = useCallback(
    (
      pressedOnce: boolean,
      setPressedOnce: (value: boolean) => void,
      timerRef: React.MutableRefObject<NodeJS.Timeout | null>,
    ) => {
      if (pressedOnce) {
        if (timerRef.current) {
          clearTimeout(timerRef.current);
        }
        // Directly invoke the central command handler.
        handleSlashCommand('/quit');
      } else {
        setPressedOnce(true);
        timerRef.current = setTimeout(() => {
          setPressedOnce(false);
          timerRef.current = null;
        }, CTRL_EXIT_PROMPT_DURATION_MS);
      }
    },
    [handleSlashCommand],
  );

  const handleGlobalKeypress = useCallback(
    (key: Key) => {
      let enteringConstrainHeightMode = false;
      if (!constrainHeight) {
        enteringConstrainHeightMode = true;
        setConstrainHeight(true);
      }

      if (keyMatchers[Command.SHOW_ERROR_DETAILS](key)) {
        setShowErrorDetails((prev) => !prev);
      } else if (keyMatchers[Command.TOGGLE_TOOL_DESCRIPTIONS](key)) {
        const newValue = !showToolDescriptions;
        setShowToolDescriptions(newValue);

        const mcpServers = config.getMcpServers();
        if (Object.keys(mcpServers || {}).length > 0) {
          handleSlashCommand(newValue ? '/mcp desc' : '/mcp nodesc');
        }
      } else if (
        keyMatchers[Command.TOGGLE_IDE_CONTEXT_DETAIL](key) &&
        config.getIdeMode() &&
        ideContextState
      ) {
        // Show IDE status when in IDE mode and context is available.
        handleSlashCommand('/ide status');
      } else if (keyMatchers[Command.QUIT](key)) {
        // When authenticating, let AuthInProgress component handle Ctrl+C.
        if (isAuthenticating) {
          return;
        }
        handleExit(ctrlCPressedOnce, setCtrlCPressedOnce, ctrlCTimerRef);
      } else if (keyMatchers[Command.EXIT](key)) {
        if (buffer.text.length > 0) {
          return;
        }
        handleExit(ctrlDPressedOnce, setCtrlDPressedOnce, ctrlDTimerRef);
      } else if (
        keyMatchers[Command.SHOW_MORE_LINES](key) &&
        !enteringConstrainHeightMode
      ) {
        setConstrainHeight(false);
      }
    },
    [
      constrainHeight,
      setConstrainHeight,
      setShowErrorDetails,
      showToolDescriptions,
      setShowToolDescriptions,
      config,
      ideContextState,
      handleExit,
      ctrlCPressedOnce,
      setCtrlCPressedOnce,
      ctrlCTimerRef,
      buffer.text.length,
      ctrlDPressedOnce,
      setCtrlDPressedOnce,
      ctrlDTimerRef,
      handleSlashCommand,
      isAuthenticating,
    ],
  );

  useKeypress(handleGlobalKeypress, { isActive: true });

  useEffect(() => {
    if (config) {
      setGeminiMdFileCount(config.getGeminiMdFileCount());
    }
  }, [config, config.getGeminiMdFileCount]);

  const logger = useLogger();

  useEffect(() => {
    const fetchUserMessages = async () => {
      const pastMessagesRaw = (await logger?.getPreviousUserMessages()) || []; // Newest first

      const currentSessionUserMessages = history
        .filter(
          (item): item is HistoryItem & { type: 'user'; text: string } =>
            item.type === 'user' &&
            typeof item.text === 'string' &&
            item.text.trim() !== '',
        )
        .map((item) => item.text)
        .reverse(); // Newest first, to match pastMessagesRaw sorting

      // Combine, with current session messages being more recent
      const combinedMessages = [
        ...currentSessionUserMessages,
        ...pastMessagesRaw,
      ];

      // Deduplicate consecutive identical messages from the combined list (still newest first)
      const deduplicatedMessages: string[] = [];
      if (combinedMessages.length > 0) {
        deduplicatedMessages.push(combinedMessages[0]); // Add the newest one unconditionally
        for (let i = 1; i < combinedMessages.length; i++) {
          if (combinedMessages[i] !== combinedMessages[i - 1]) {
            deduplicatedMessages.push(combinedMessages[i]);
          }
        }
      }
      // Reverse to oldest first for useInputHistory
      setUserMessages(deduplicatedMessages.reverse());
    };
    fetchUserMessages();
  }, [history, logger]);

  const isInputActive =
    !isProcessing &&
    streamingState !== StreamingState.WaitingForConfirmation &&
    !initError;

  const handleClearScreen = useCallback(() => {
    clearItems();
    clearConsoleMessagesState();
    console.clear();
    refreshStatic();
  }, [clearItems, clearConsoleMessagesState, refreshStatic]);

  const mainControlsRef = useRef<DOMElement>(null);
  const pendingHistoryItemRef = useRef<DOMElement>(null);

  useEffect(() => {
    if (mainControlsRef.current) {
      const fullFooterMeasurement = measureElement(mainControlsRef.current);
      setFooterHeight(fullFooterMeasurement.height);
    }
  }, [terminalHeight, consoleMessages, showErrorDetails]);

  const staticExtraHeight = /* margins and padding */ 3;
  const availableTerminalHeight = useMemo(
    () => terminalHeight - footerHeight - staticExtraHeight,
    [terminalHeight, footerHeight],
  );

  useEffect(() => {
    // skip refreshing Static during first mount
    if (isInitialMount.current) {
      isInitialMount.current = false;
      return;
    }

    // debounce so it doesn't fire up too often during resize
    const handler = setTimeout(() => {
      setStaticNeedsRefresh(false);
      refreshStatic();
    }, 300);

    return () => {
      clearTimeout(handler);
    };
  }, [terminalWidth, terminalHeight, refreshStatic]);

  useEffect(() => {
    if (streamingState === StreamingState.Idle && staticNeedsRefresh) {
      setStaticNeedsRefresh(false);
      refreshStatic();
    }
  }, [streamingState, refreshStatic, staticNeedsRefresh]);

  const filteredConsoleMessages = useMemo(() => {
    if (config.getDebugMode()) {
      return consoleMessages;
    }
    return consoleMessages.filter((msg) => msg.type !== 'debug');
  }, [consoleMessages, config]);

  const branchName = useGitBranchName(config.getTargetDir());

  const contextFileNames = useMemo(() => {
    const fromSettings = settings.merged.contextFileName;
    if (fromSettings) {
      return Array.isArray(fromSettings) ? fromSettings : [fromSettings];
    }
    return getAllGeminiMdFilenames();
  }, [settings.merged.contextFileName]);

  const initialPrompt = useMemo(() => config.getQuestion(), [config]);
  const geminiClient = config.getGeminiClient();

  useEffect(() => {
    if (
      initialPrompt &&
      !initialPromptSubmitted.current &&
      !isAuthenticating &&
      !isAuthDialogOpen &&
      !isThemeDialogOpen &&
      !isEditorDialogOpen &&
      !showPrivacyNotice &&
      geminiClient?.isInitialized?.()
    ) {
      submitQuery(initialPrompt);
      initialPromptSubmitted.current = true;
    }
  }, [
    initialPrompt,
    submitQuery,
    isAuthenticating,
    isAuthDialogOpen,
    isThemeDialogOpen,
    isEditorDialogOpen,
    showPrivacyNotice,
    geminiClient,
  ]);

  if (quittingMessages) {
    return (
      <Box flexDirection="column" marginBottom={1}>
        {quittingMessages.map((item) => (
          <HistoryItemDisplay
            key={item.id}
            availableTerminalHeight={
              constrainHeight ? availableTerminalHeight : undefined
            }
            terminalWidth={terminalWidth}
            item={item}
            isPending={false}
            config={config}
          />
        ))}
      </Box>
    );
  }

  const mainAreaWidth = Math.floor(terminalWidth * 0.9);
  const debugConsoleMaxHeight = Math.floor(Math.max(terminalHeight * 0.2, 5));
  // Arbitrary threshold to ensure that items in the static area are large
  // enough but not too large to make the terminal hard to use.
  const staticAreaMaxItemHeight = Math.max(terminalHeight * 4, 100);
  const placeholder = vimModeEnabled
    ? "  Press 'i' for INSERT mode and 'Esc' for NORMAL mode."
    : '  Type your message or @path/to/file';

  return (
    <StreamingContext.Provider value={streamingState}>
      <Box flexDirection="column" width="90%">
        {/*
         * The Static component is an Ink intrinsic in which there can only be 1 per application.
         * Because of this restriction we're hacking it slightly by having a 'header' item here to
         * ensure that it's statically rendered.
         *
         * Background on the Static Item: Anything in the Static component is written a single time
         * to the console. Think of it like doing a console.log and then never using ANSI codes to
         * clear that content ever again. Effectively it has a moving frame that every time new static
         * content is set it'll flush content to the terminal and move the area which it's "clearing"
         * down a notch. Without Static the area which gets erased and redrawn continuously grows.
         */}
        <Static
          key={staticKey}
          items={[
            <Box flexDirection="column" key="header">
              {!settings.merged.hideBanner && (
                <Header version={version} nightly={nightly} />
              )}
              {!settings.merged.hideTips && <Tips config={config} />}
            </Box>,
            ...history.map((h) => (
              <HistoryItemDisplay
                terminalWidth={mainAreaWidth}
                availableTerminalHeight={staticAreaMaxItemHeight}
                key={h.id}
                item={h}
                isPending={false}
                config={config}
                commands={slashCommands}
              />
            )),
          ]}
        >
          {(item) => item}
        </Static>
        <OverflowProvider>
          <Box ref={pendingHistoryItemRef} flexDirection="column">
            {pendingHistoryItems.map((item, i) => (
              <HistoryItemDisplay
                key={i}
                availableTerminalHeight={
                  constrainHeight ? availableTerminalHeight : undefined
                }
                terminalWidth={mainAreaWidth}
                // TODO(taehykim): It seems like references to ids aren't necessary in
                // HistoryItemDisplay. Refactor later. Use a fake id for now.
                item={{ ...item, id: 0 }}
                isPending={true}
                config={config}
                isFocused={!isEditorDialogOpen}
              />
            ))}
            <ShowMoreLines constrainHeight={constrainHeight} />
          </Box>
        </OverflowProvider>

        <Box flexDirection="column" ref={mainControlsRef}>
          {/* Move UpdateNotification to render update notification above input area */}
          {updateInfo && <UpdateNotification message={updateInfo.message} />}
          {startupWarnings.length > 0 && (
            <Box
              borderStyle="round"
              borderColor={Colors.AccentYellow}
              paddingX={1}
              marginY={1}
              flexDirection="column"
            >
              {startupWarnings.map((warning, index) => (
                <Text key={index} color={Colors.AccentYellow}>
                  {warning}
                </Text>
              ))}
            </Box>
          )}

          {shouldShowIdePrompt ? (
            <IdeIntegrationNudge
              question="Do you want to connect your VS Code editor to Gemini CLI?"
              description="If you select Yes, we'll install an extension that allows the CLI to access your open files and display diffs directly in VS Code."
              onComplete={handleIdePromptComplete}
            />
          ) : isFolderTrustDialogOpen ? (
            <FolderTrustDialog onSelect={handleFolderTrustSelect} />
          ) : shellConfirmationRequest ? (
            <ShellConfirmationDialog request={shellConfirmationRequest} />
          ) : confirmationRequest ? (
            <Box flexDirection="column">
              {confirmationRequest.prompt}
              <Box paddingY={1}>
                <RadioButtonSelect
                  items={[
                    { label: 'Yes', value: true },
                    { label: 'No', value: false },
                  ]}
                  onSelect={(value: boolean) => {
                    confirmationRequest.onConfirm(value);
                  }}
                />
              </Box>
            </Box>
          ) : isThemeDialogOpen ? (
            <Box flexDirection="column">
              {themeError && (
                <Box marginBottom={1}>
                  <Text color={Colors.AccentRed}>{themeError}</Text>
                </Box>
              )}
              <ThemeDialog
                onSelect={handleThemeSelect}
                onHighlight={handleThemeHighlight}
                settings={settings}
                availableTerminalHeight={
                  constrainHeight
                    ? terminalHeight - staticExtraHeight
                    : undefined
                }
                terminalWidth={mainAreaWidth}
              />
            </Box>
          ) : isSettingsDialogOpen ? (
            <Box flexDirection="column">
              <SettingsDialog
                settings={settings}
                onSelect={() => closeSettingsDialog()}
                onRestartRequest={() => process.exit(0)}
              />
            </Box>
          ) : isAuthenticating ? (
            <>
              <AuthInProgress
                onTimeout={() => {
                  setAuthError('Authentication timed out. Please try again.');
                  cancelAuthentication();
                  openAuthDialog();
                }}
              />
              {showErrorDetails && (
                <OverflowProvider>
                  <Box flexDirection="column">
                    <DetailedMessagesDisplay
                      messages={filteredConsoleMessages}
                      maxHeight={
                        constrainHeight ? debugConsoleMaxHeight : undefined
                      }
                      width={inputWidth}
                    />
                    <ShowMoreLines constrainHeight={constrainHeight} />
                  </Box>
                </OverflowProvider>
              )}
            </>
          ) : isAuthDialogOpen ? (
            <Box flexDirection="column">
              <AuthDialog
                onSelect={handleAuthSelect}
                settings={settings}
                initialErrorMessage={authError}
              />
            </Box>
          ) : isEditorDialogOpen ? (
            <Box flexDirection="column">
              {editorError && (
                <Box marginBottom={1}>
                  <Text color={Colors.AccentRed}>{editorError}</Text>
                </Box>
              )}
              <EditorSettingsDialog
                onSelect={handleEditorSelect}
                settings={settings}
                onExit={exitEditorDialog}
              />
            </Box>
          ) : showPrivacyNotice ? (
            <PrivacyNotice
              onExit={() => setShowPrivacyNotice(false)}
              config={config}
            />
          ) : (
            <>
              <LoadingIndicator
                thought={
                  streamingState === StreamingState.WaitingForConfirmation ||
                  config.getAccessibility()?.disableLoadingPhrases
                    ? undefined
                    : thought
                }
                currentLoadingPhrase={
                  config.getAccessibility()?.disableLoadingPhrases
                    ? undefined
                    : currentLoadingPhrase
                }
                elapsedTime={elapsedTime}
              />

              <Box
                marginTop={1}
                justifyContent="space-between"
                width="100%"
                flexDirection={isNarrow ? 'column' : 'row'}
                alignItems={isNarrow ? 'flex-start' : 'center'}
              >
                <Box>
                  {process.env.GEMINI_SYSTEM_MD && (
                    <Text color={Colors.AccentRed}>|⌐■_■| </Text>
                  )}
                  {ctrlCPressedOnce ? (
                    <Text color={Colors.AccentYellow}>
                      Press Ctrl+C again to exit.
                    </Text>
                  ) : ctrlDPressedOnce ? (
                    <Text color={Colors.AccentYellow}>
                      Press Ctrl+D again to exit.
                    </Text>
                  ) : showEscapePrompt ? (
                    <Text color={Colors.Gray}>Press Esc again to clear.</Text>
                  ) : (
                    <ContextSummaryDisplay
                      ideContext={ideContextState}
                      geminiMdFileCount={geminiMdFileCount}
                      contextFileNames={contextFileNames}
                      mcpServers={config.getMcpServers()}
                      blockedMcpServers={config.getBlockedMcpServers()}
                      showToolDescriptions={showToolDescriptions}
                    />
                  )}
                </Box>
                <Box paddingTop={isNarrow ? 1 : 0}>
                  {showAutoAcceptIndicator !== ApprovalMode.DEFAULT &&
                    !shellModeActive && (
                      <AutoAcceptIndicator
                        approvalMode={showAutoAcceptIndicator}
                      />
                    )}
                  {shellModeActive && <ShellModeIndicator />}
                </Box>
              </Box>

              {showErrorDetails && (
                <OverflowProvider>
                  <Box flexDirection="column">
                    <DetailedMessagesDisplay
                      messages={filteredConsoleMessages}
                      maxHeight={
                        constrainHeight ? debugConsoleMaxHeight : undefined
                      }
                      width={inputWidth}
                    />
                    <ShowMoreLines constrainHeight={constrainHeight} />
                  </Box>
                </OverflowProvider>
              )}

<<<<<<< HEAD
              {isInputActive ? (
                <>
                  <PendingMessagesDisplay messages={pendingMessages} />
                  <InputPrompt
                    buffer={buffer}
                    inputWidth={inputWidth}
                    suggestionsWidth={suggestionsWidth}
                    onSubmit={handleFinalSubmit}
                    userMessages={userMessages}
                    onClearScreen={handleClearScreen}
                    config={config}
                    slashCommands={slashCommands}
                    commandContext={commandContext}
                    shellModeActive={shellModeActive}
                    setShellModeActive={setShellModeActive}
                    focus={isFocused}
                    vimHandleInput={vimHandleInput}
                    placeholder={placeholder}
                  />
                </>
              ) : (
                <PendingMessagesDisplay messages={pendingMessages} />
=======
              {isInputActive && (
                <InputPrompt
                  buffer={buffer}
                  inputWidth={inputWidth}
                  suggestionsWidth={suggestionsWidth}
                  onSubmit={handleFinalSubmit}
                  userMessages={userMessages}
                  onClearScreen={handleClearScreen}
                  config={config}
                  slashCommands={slashCommands}
                  commandContext={commandContext}
                  shellModeActive={shellModeActive}
                  setShellModeActive={setShellModeActive}
                  onEscapePromptChange={handleEscapePromptChange}
                  focus={isFocused}
                  vimHandleInput={vimHandleInput}
                  placeholder={placeholder}
                />
>>>>>>> aa5c80de
              )}
            </>
          )}

          {initError && streamingState !== StreamingState.Responding && (
            <Box
              borderStyle="round"
              borderColor={Colors.AccentRed}
              paddingX={1}
              marginBottom={1}
            >
              {history.find(
                (item) =>
                  item.type === 'error' && item.text?.includes(initError),
              )?.text ? (
                <Text color={Colors.AccentRed}>
                  {
                    history.find(
                      (item) =>
                        item.type === 'error' && item.text?.includes(initError),
                    )?.text
                  }
                </Text>
              ) : (
                <>
                  <Text color={Colors.AccentRed}>
                    Initialization Error: {initError}
                  </Text>
                  <Text color={Colors.AccentRed}>
                    {' '}
                    Please check API key and configuration.
                  </Text>
                </>
              )}
            </Box>
          )}
          <Footer
            model={currentModel}
            targetDir={config.getTargetDir()}
            debugMode={config.getDebugMode()}
            branchName={branchName}
            debugMessage={debugMessage}
            corgiMode={corgiMode}
            errorCount={errorCount}
            showErrorDetails={showErrorDetails}
            showMemoryUsage={
              config.getDebugMode() || settings.merged.showMemoryUsage || false
            }
            promptTokenCount={sessionStats.lastPromptTokenCount}
            nightly={nightly}
            vimMode={vimModeEnabled ? vimMode : undefined}
          />
        </Box>
      </Box>
    </StreamingContext.Provider>
  );
};<|MERGE_RESOLUTION|>--- conflicted
+++ resolved
@@ -1132,7 +1132,6 @@
                 </OverflowProvider>
               )}
 
-<<<<<<< HEAD
               {isInputActive ? (
                 <>
                   <PendingMessagesDisplay messages={pendingMessages} />
@@ -1148,6 +1147,7 @@
                     commandContext={commandContext}
                     shellModeActive={shellModeActive}
                     setShellModeActive={setShellModeActive}
+                    onEscapePromptChange={handleEscapePromptChange}
                     focus={isFocused}
                     vimHandleInput={vimHandleInput}
                     placeholder={placeholder}
@@ -1155,26 +1155,6 @@
                 </>
               ) : (
                 <PendingMessagesDisplay messages={pendingMessages} />
-=======
-              {isInputActive && (
-                <InputPrompt
-                  buffer={buffer}
-                  inputWidth={inputWidth}
-                  suggestionsWidth={suggestionsWidth}
-                  onSubmit={handleFinalSubmit}
-                  userMessages={userMessages}
-                  onClearScreen={handleClearScreen}
-                  config={config}
-                  slashCommands={slashCommands}
-                  commandContext={commandContext}
-                  shellModeActive={shellModeActive}
-                  setShellModeActive={setShellModeActive}
-                  onEscapePromptChange={handleEscapePromptChange}
-                  focus={isFocused}
-                  vimHandleInput={vimHandleInput}
-                  placeholder={placeholder}
-                />
->>>>>>> aa5c80de
               )}
             </>
           )}
