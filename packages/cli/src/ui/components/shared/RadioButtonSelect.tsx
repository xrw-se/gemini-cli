/**
 * @license
 * Copyright 2025 Google LLC
 * SPDX-License-Identifier: Apache-2.0
 */

<<<<<<< HEAD
import type React from 'react';
import { useEffect, useState } from 'react';
=======
import React, { useEffect, useState, useRef } from 'react';
>>>>>>> 7c3a8407
import { Text, Box, useInput } from 'ink';
import { Colors } from '../../colors.js';

/**
 * Represents a single option for the RadioButtonSelect.
 * Requires a label for display and a value to be returned on selection.
 */
export interface RadioSelectItem<T> {
  label: string;
  value: T;
  disabled?: boolean;
  themeNameDisplay?: string;
  themeTypeDisplay?: string;
}

/**
 * Props for the RadioButtonSelect component.
 * @template T The type of the value associated with each radio item.
 */
export interface RadioButtonSelectProps<T> {
  /** An array of items to display as radio options. */
  items: Array<RadioSelectItem<T>>;
  /** The initial index selected */
  initialIndex?: number;
  /** Function called when an item is selected. Receives the `value` of the selected item. */
  onSelect: (value: T) => void;
  /** Function called when an item is highlighted. Receives the `value` of the selected item. */
  onHighlight?: (value: T) => void;
  /** Whether this select input is currently focused and should respond to input. */
  isFocused?: boolean;
  /** Whether to show the scroll arrows. */
  showScrollArrows?: boolean;
  /** The maximum number of items to show at once. */
  maxItemsToShow?: number;
  /** Whether to show numbers next to items. */
  showNumbers?: boolean;
}

/**
 * A custom component that displays a list of items with radio buttons,
 * supporting scrolling and keyboard navigation.
 *
 * @template T The type of the value associated with each radio item.
 */
export function RadioButtonSelect<T>({
  items,
  initialIndex = 0,
  onSelect,
  onHighlight,
  isFocused,
  showScrollArrows = false,
  maxItemsToShow = 10,
  showNumbers = true,
}: RadioButtonSelectProps<T>): React.JSX.Element {
  const [activeIndex, setActiveIndex] = useState(initialIndex);
  const [scrollOffset, setScrollOffset] = useState(0);
  const [numberInput, setNumberInput] = useState('');
  const numberInputTimer = useRef<NodeJS.Timeout | null>(null);

  useEffect(() => {
    const newScrollOffset = Math.max(
      0,
      Math.min(activeIndex - maxItemsToShow + 1, items.length - maxItemsToShow),
    );
    if (activeIndex < scrollOffset) {
      setScrollOffset(activeIndex);
    } else if (activeIndex >= scrollOffset + maxItemsToShow) {
      setScrollOffset(newScrollOffset);
    }
  }, [activeIndex, items.length, scrollOffset, maxItemsToShow]);

  useEffect(
    () => () => {
      if (numberInputTimer.current) {
        clearTimeout(numberInputTimer.current);
      }
    },
    [],
  );

  useInput(
    (input, key) => {
      const isNumeric = showNumbers && /^[0-9]$/.test(input);

      // Any key press that is not a digit should clear the number input buffer.
      if (!isNumeric && numberInputTimer.current) {
        clearTimeout(numberInputTimer.current);
        setNumberInput('');
      }

      if (input === 'k' || key.upArrow) {
        const newIndex = activeIndex > 0 ? activeIndex - 1 : items.length - 1;
        setActiveIndex(newIndex);
        onHighlight?.(items[newIndex]!.value);
        return;
      }

      if (input === 'j' || key.downArrow) {
        const newIndex = activeIndex < items.length - 1 ? activeIndex + 1 : 0;
        setActiveIndex(newIndex);
        onHighlight?.(items[newIndex]!.value);
        return;
      }

      if (key.return) {
        onSelect(items[activeIndex]!.value);
        return;
      }

      // Handle numeric input for selection.
      if (isNumeric) {
        if (numberInputTimer.current) {
          clearTimeout(numberInputTimer.current);
        }

        const newNumberInput = numberInput + input;
        setNumberInput(newNumberInput);

        const targetIndex = Number.parseInt(newNumberInput, 10) - 1;

        // A single '0' is not a valid selection since items are 1-indexed.
        if (newNumberInput === '0') {
          numberInputTimer.current = setTimeout(() => setNumberInput(''), 350);
          return;
        }

        if (targetIndex >= 0 && targetIndex < items.length) {
          const targetItem = items[targetIndex]!;
          setActiveIndex(targetIndex);
          onHighlight?.(targetItem.value);

          // If the typed number can't be a prefix for another valid number,
          // select it immediately. Otherwise, wait for more input.
          const potentialNextNumber = Number.parseInt(newNumberInput + '0', 10);
          if (potentialNextNumber > items.length) {
            onSelect(targetItem.value);
            setNumberInput('');
          } else {
            numberInputTimer.current = setTimeout(() => {
              onSelect(targetItem.value);
              setNumberInput('');
            }, 350); // Debounce time for multi-digit input.
          }
        } else {
          // The typed number is out of bounds, clear the buffer
          setNumberInput('');
        }
      }
    },
    { isActive: isFocused && items.length > 0 },
  );

  const visibleItems = items.slice(scrollOffset, scrollOffset + maxItemsToShow);

  return (
    <Box flexDirection="column">
      {showScrollArrows && (
        <Text color={scrollOffset > 0 ? Colors.Foreground : Colors.Gray}>
          ▲
        </Text>
      )}
      {visibleItems.map((item, index) => {
        const itemIndex = scrollOffset + index;
        const isSelected = activeIndex === itemIndex;

        let textColor = Colors.Foreground;
        let numberColor = Colors.Foreground;
        if (isSelected) {
          textColor = Colors.AccentGreen;
          numberColor = Colors.AccentGreen;
        } else if (item.disabled) {
          textColor = Colors.Gray;
          numberColor = Colors.Gray;
        }

        if (!showNumbers) {
          numberColor = Colors.Gray;
        }

        const numberColumnWidth = String(items.length).length;
        const itemNumberText = `${String(itemIndex + 1).padStart(
          numberColumnWidth,
        )}.`;

        return (
          <Box key={item.label} alignItems="center">
            <Box minWidth={2} flexShrink={0}>
              <Text color={isSelected ? Colors.AccentGreen : Colors.Foreground}>
                {isSelected ? '●' : ' '}
              </Text>
            </Box>
            <Box
              marginRight={1}
              flexShrink={0}
              minWidth={itemNumberText.length}
            >
              <Text color={numberColor}>{itemNumberText}</Text>
            </Box>
            {item.themeNameDisplay && item.themeTypeDisplay ? (
              <Text color={textColor} wrap="truncate">
                {item.themeNameDisplay}{' '}
                <Text color={Colors.Gray}>{item.themeTypeDisplay}</Text>
              </Text>
            ) : (
              <Text color={textColor} wrap="truncate">
                {item.label}
              </Text>
            )}
          </Box>
        );
      })}
      {showScrollArrows && (
        <Text
          color={
            scrollOffset + maxItemsToShow < items.length
              ? Colors.Foreground
              : Colors.Gray
          }
        >
          ▼
        </Text>
      )}
    </Box>
  );
}<|MERGE_RESOLUTION|>--- conflicted
+++ resolved
@@ -4,12 +4,8 @@
  * SPDX-License-Identifier: Apache-2.0
  */
 
-<<<<<<< HEAD
 import type React from 'react';
-import { useEffect, useState } from 'react';
-=======
-import React, { useEffect, useState, useRef } from 'react';
->>>>>>> 7c3a8407
+import { useEffect, useState, useRef } from 'react';
 import { Text, Box, useInput } from 'ink';
 import { Colors } from '../../colors.js';
 
